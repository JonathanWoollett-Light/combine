use std::iter::FromIterator;
use std::marker::PhantomData;
<<<<<<< HEAD
use primitives::{Info, Parser, ParseResult, ParseError, Stream, StreamOnce, Error, Consumed};
#[cfg(feature = "range_stream")]
use primitives::{RangeStream, Positioner};
=======
use primitives::{Info, Parser, ParseResult, ParseError, Positioner, Stream, State, Error, Consumed};
use primitives::RangeStream;
>>>>>>> acea26cd

macro_rules! impl_parser {
    ($name: ident ($first: ident, $($ty_var: ident),*), $inner_type: ty) => {
    #[derive(Clone)]
    pub struct $name<$first $(,$ty_var)*>($inner_type)
        where $first: Parser $(,$ty_var : Parser<Input=<$first as Parser>::Input>)*;
    impl <$first, $($ty_var),*> Parser for $name<$first $(,$ty_var)*>
        where $first: Parser $(, $ty_var : Parser<Input=<$first as Parser>::Input>)* {
        type Input = <$first as Parser>::Input;
        type Output = <$inner_type as Parser>::Output;
        fn parse_state(&mut self,
                       input: Self::Input) -> ParseResult<Self::Output, Self::Input> {
            self.0.parse_state(input)
        }
        fn parse_lazy(&mut self,
                      input: Self::Input) -> ParseResult<Self::Output, Self::Input> {
            self.0.parse_lazy(input)
        }
        fn add_error(&mut self, error: &mut ParseError<Self::Input>) {
            self.0.add_error(error)
        }
    }
}
}

#[derive(Clone)]
pub struct Any<I>(PhantomData<fn(I) -> I>);

impl<I> Parser for Any<I>
    where I: Stream
{
    type Input = I;
    type Output = I::Item;
    fn parse_lazy(&mut self, mut input: I) -> ParseResult<I::Item, I> {
        let position = input.position();
        let x = try!(input.uncons()
             .map_err(|err| Consumed::Empty(ParseError::new(position, err))));
        Ok((x, Consumed::Consumed(input)))
    }
}

///Parses any token
///
/// ```
/// # extern crate combine as pc;
/// # use pc::*;
/// # fn main() {
/// let mut char_parser = any();
/// assert_eq!(char_parser.parse("!").map(|x| x.0), Ok('!'));
/// assert!(char_parser.parse("").is_err());
/// let mut byte_parser = any();
/// assert_eq!(byte_parser.parse(&b"!"[..]).map(|x| x.0), Ok(b'!'));
/// assert!(byte_parser.parse(&b""[..]).is_err());
/// # }
/// ```
pub fn any<I>() -> Any<I>
    where I: Stream
{
    Any(PhantomData)
}



#[derive(Clone)]
pub struct Satisfy<I, P> {
    predicate: P,
    _marker: PhantomData<I>,
}

fn satisfy_impl<I, P, F>(input: I, predicate: &mut P, f: F) -> ParseResult<I::Item, I>
    where I: Stream,
          P: FnMut(I::Item) -> bool,
          F: FnOnce(I::Position, I::Item) -> ParseError<I>
{
    let mut next = input.clone();
    match next.uncons() {
        Ok(c) => {
            if (predicate)(c.clone()) {
                Ok((c, Consumed::Consumed(next)))
            } else {
                Err(Consumed::Empty(f(input.position(), c)))
            }
        }
        Err(err) => Err(Consumed::Empty(ParseError::new(input.position(), err))),
    }
}

impl<I, P> Parser for Satisfy<I, P>
    where I: Stream,
          P: FnMut(I::Item) -> bool
{
    type Input = I;
    type Output = I::Item;
    fn parse_lazy(&mut self, input: I) -> ParseResult<I::Item, I> {
        satisfy_impl(input, &mut self.predicate, |pos, _| ParseError::empty(pos))
    }
}

///Parses a token and succeeds depending on the result of `predicate`
///
/// ```
/// # extern crate combine as pc;
/// # use pc::*;
/// # fn main() {
/// let mut parser = satisfy(|c| c == '!' || c == '?');
/// assert_eq!(parser.parse("!").map(|x| x.0), Ok('!'));
/// assert_eq!(parser.parse("?").map(|x| x.0), Ok('?'));
/// # }
/// ```
pub fn satisfy<I, P>(predicate: P) -> Satisfy<I, P>
    where I: Stream,
          P: FnMut(I::Item) -> bool
{
    Satisfy {
        predicate: predicate,
        _marker: PhantomData,
    }
}

#[derive(Clone)]
pub struct Token<I>
    where I: Stream,
          I::Item: PartialEq
{
    c: I::Item,
    _marker: PhantomData<I>,
}

impl<I> Parser for Token<I>
    where I: Stream,
          I::Item: PartialEq + Clone
{
    type Input = I;
    type Output = I::Item;
    fn parse_lazy(&mut self, input: I) -> ParseResult<I::Item, I> {
        satisfy_impl(input, &mut |c| c == self.c, |pos, _| ParseError::empty(pos))
    }
    fn add_error(&mut self, error: &mut ParseError<Self::Input>) {
        error.errors.push(Error::Expected(Info::Token(self.c.clone())));
    }
}

///Parses a character and succeeds if the character is equal to `c`
///
/// ```
/// # extern crate combine as pc;
/// # use pc::*;
/// # fn main() {
/// let result = token('!')
///     .parse("!")
///     .map(|x| x.0);
/// assert_eq!(result, Ok('!'));
/// # }
/// ```
pub fn token<I>(c: I::Item) -> Token<I>
    where I: Stream,
          I::Item: PartialEq
{
    Token {
        c: c,
        _marker: PhantomData,
    }
}

#[derive(Clone)]
pub struct Choice<S, P>(S, PhantomData<P>);

impl<I, O, S, P> Parser for Choice<S, P>
    where I: Stream,
          S: AsMut<[P]>,
          P: Parser<Input = I, Output = O>
{
    type Input = I;
    type Output = O;
    fn parse_lazy(&mut self, input: I) -> ParseResult<O, I> {
        let mut empty_err = None;
        for p in AsMut::as_mut(&mut self.0) {
            match p.parse_lazy(input.clone()) {
                consumed_err@Err(Consumed::Consumed(_)) => return consumed_err,
                Err(Consumed::Empty(err)) => {
                    empty_err = match empty_err {
                        None => Some(err),
                        Some(prev_err) => Some(prev_err.merge(err)),
                    };
                }
                ok@Ok(_) => return ok,
            }
        }
        Err(Consumed::Empty(match empty_err {
            None => {
                ParseError::new(input.position(),
                                Error::Message("parser choice is empty".into()))
            }
            Some(err) => err,
        }))
    }
    fn add_error(&mut self, error: &mut ParseError<Self::Input>) {
        for p in self.0.as_mut() {
            p.add_error(error);
        }
    }
}

/// Takes an array of parsers and tries to apply them each in order.
/// Fails if all parsers fails or if an applied parser consumes input before failing.
///
/// ```
/// # extern crate combine as pc;
/// # use pc::*;
/// # use pc::primitives::Error;
/// # fn main() {
/// let mut parser = choice([string("Apple"), string("Banana"), string("Orange")]);
/// assert_eq!(parser.parse("Banana"), Ok(("Banana", "")));
/// assert_eq!(parser.parse("Orangexx"), Ok(("Orange", "xx")));
/// assert!(parser.parse("Appl").is_err());
/// assert!(parser.parse("Pear").is_err());
///
/// let mut parser2 = choice([string("one"), string("two"), string("three")]);
/// // Fails as the parser for "two" consumes the first 't' before failing
/// assert!(parser2.parse("three").is_err());
///
/// // Use 'try' to make failing parsers always act as if they have not consumed any input
/// let mut parser3 = choice([try(string("one")), try(string("two")), try(string("three"))]);
/// assert_eq!(parser3.parse("three"), Ok(("three", "")));
/// # }
/// ```
pub fn choice<S, P>(ps: S) -> Choice<S, P>
    where S: AsMut<[P]>,
          P: Parser
{
    Choice(ps, PhantomData)
}

#[derive(Clone)]
pub struct Unexpected<I>(Info<I::Item, I::Range>, PhantomData<fn(I) -> I>) where I: Stream;
impl<I> Parser for Unexpected<I>
    where I: Stream
{
    type Input = I;
    type Output = ();
    fn parse_lazy(&mut self, input: I) -> ParseResult<(), I> {
        Err(Consumed::Empty(ParseError::empty(input.position())))
    }
    fn add_error(&mut self, error: &mut ParseError<Self::Input>) {
        error.errors.push(Error::Unexpected(self.0.clone()));
    }
}
///Always fails with `message` as an unexpected error.
///Never consumes any input.
///
/// ```
/// # extern crate combine as pc;
/// # use pc::*;
/// # use pc::primitives::Error;
/// # fn main() {
/// let result = unexpected("token")
///     .parse("a");
/// assert!(result.is_err());
/// assert!(result.err().unwrap().errors.iter().any(|m| *m == Error::Unexpected("token".into())));
/// # }
/// ```
pub fn unexpected<I, S>(message: S) -> Unexpected<I>
    where I: Stream,
          S: Into<Info<I::Item, I::Range>>
{
    Unexpected(message.into(), PhantomData)
}

#[derive(Clone)]
pub struct Value<I, T>(T, PhantomData<fn(I) -> I>);
impl<I, T> Parser for Value<I, T>
    where I: Stream,
          T: Clone
{
    type Input = I;
    type Output = T;
    fn parse_lazy(&mut self, input: I) -> ParseResult<T, I> {
        Ok((self.0.clone(), Consumed::Empty(input)))
    }
}
///Always returns the value `v` without consuming any input.
///
/// ```
/// # extern crate combine as pc;
/// # use pc::*;
/// # fn main() {
/// let result = value(42)
///     .parse("hello world")
///     .map(|x| x.0);
/// assert_eq!(result, Ok(42));
/// # }
/// ```
pub fn value<I, T>(v: T) -> Value<I, T>
    where I: Stream,
          T: Clone
{
    Value(v, PhantomData)
}

impl_parser! { NotFollowedBy(P,),
               Or<Then<Try<P>, fn(P::Output) -> Unexpected<P::Input>>, Value<P::Input, ()>>
}

///Succeeds only if `parser` fails.
///Never consumes any input.
///
/// ```
/// # extern crate combine as pc;
/// # use pc::*;
/// # fn main() {
/// let result = string("let")
///     .skip(not_followed_by(alpha_num()))
///     .parse("letx")
///     .map(|x| x.0);
/// assert!(result.is_err());
/// # }
/// ```
pub fn not_followed_by<P>(parser: P) -> NotFollowedBy<P>
    where P: Parser,
          P::Output: ::std::fmt::Display
{
    fn f<T: ::std::fmt::Display, I: Stream>(t: T) -> Unexpected<I> {
        unexpected(format!("{}", t))
    }
    let f: fn(P::Output) -> Unexpected<P::Input> = f;
    NotFollowedBy(try(parser)
                      .then(f)
                      .or(value(())))
}

#[derive(Clone)]
pub struct Eof<I>(PhantomData<I>);
impl<I> Parser for Eof<I>
    where I: Stream
{
    type Input = I;
    type Output = ();

    fn parse_lazy(&mut self, input: State<I>) -> ParseResult<(), I> {
        match input.input.clone().uncons() {
            Err(ref err) if *err == Error::end_of_input() => Ok(((), Consumed::Empty(input))),
            _ => Err(Consumed::Empty(ParseError::empty(input.position))),
        }
    }

    fn add_error(&mut self, errors: &mut ParseError<Self::Input>) {
        errors.add_error(Error::Expected("end of input".into()))
    }
}

/// Succeeds only if the stream is at end of input, fails otherwise.
///
/// ```
/// # extern crate combine;
/// # use combine::*;
/// # use combine::primitives::{Error, Positioner};
/// # fn main() {
/// let mut parser = eof();
/// assert_eq!(parser.parse(""), Ok(((), "")));
/// assert_eq!(parser.parse("x"), Err(ParseError {
///     position: <char as Positioner>::start(),
///     errors: vec![
///         Error::Unexpected('x'.into()),
///         Error::Expected("end of input".into())
///     ]
/// }));
/// # }
/// ```
pub fn eof<I>() -> Eof<I>
    where I: Stream
{
    Eof(PhantomData)
}

pub struct Iter<P: Parser> {
    parser: P,
    input: Consumed<P::Input>,
    error: Option<Consumed<ParseError<P::Input>>>,
}

impl<P: Parser> Iter<P> {
    fn new(parser: P, input: P::Input) -> Iter<P> {
        Iter {
            parser: parser,
            input: Consumed::Empty(input),
            error: None,
        }
    }
    ///Converts the iterator to a `ParseResult`, returning `Ok` if the parsing so far has be done
    ///without any errors which consumed data.
    pub fn into_result<O>(self, value: O) -> ParseResult<O, P::Input> {
        match self.error {
            Some(err@Consumed::Consumed(_)) => Err(err),
            _ => Ok((value, self.input)),
        }
    }
}

impl<P: Parser> Iterator for Iter<P> {
    type Item = P::Output;
    fn next(&mut self) -> Option<P::Output> {
        if self.error.is_some() {
            return None;
        }
        match self.parser.parse_lazy(self.input.clone().into_inner()) {
            Ok((value, rest)) => {
                self.input = self.input.merge(rest);
                Some(value)
            }
            Err(err) => {
                self.error = Some(err);
                None
            }
        }
    }
}

#[derive(Clone)]
pub struct Many<F, P>(P, PhantomData<F>) where P: Parser;
impl<F, P> Parser for Many<F, P>
    where P: Parser,
          F: FromIterator<P::Output>
{
    type Input = P::Input;
    type Output = F;
    fn parse_state(&mut self, input: P::Input) -> ParseResult<F, P::Input> {
        let mut iter = (&mut self.0).iter(input);
        let result = iter.by_ref().collect();
        iter.into_result(result)
    }
}

///Parses `p` zero or more times returning a collection with the values from `p`.
///If the returned collection cannot be inferred type annotations must be supplied, either by
///annotating the resulting type binding `let collection: Vec<_> = ...` or by specializing when
///calling many, `many::<Vec<_>, _>(...)`
///
/// ```
/// # extern crate combine as pc;
/// # use pc::*;
/// # fn main() {
/// let result = many(digit())
///     .parse("123A")
///     .map(|x| x.0);
/// assert_eq!(result, Ok(vec!['1', '2', '3']));
/// # }
/// ```
pub fn many<F, P>(p: P) -> Many<F, P>
    where P: Parser,
          F: FromIterator<P::Output>
{
    Many(p, PhantomData)
}


#[derive(Clone)]
pub struct Many1<F, P>(P, PhantomData<fn() -> F>);
impl<F, P> Parser for Many1<F, P>
    where F: FromIterator<P::Output>,
          P: Parser
{
    type Input = P::Input;
    type Output = F;
    fn parse_lazy(&mut self, input: P::Input) -> ParseResult<F, P::Input> {
        let (first, input) = try!(self.0.parse_lazy(input));
        input.combine(move |input| {
            let mut iter = Iter::new(&mut self.0, input);
            let result = Some(first)
                             .into_iter()
                             .chain(iter.by_ref())
                             .collect();
            iter.into_result(result)
        })
    }
    fn add_error(&mut self, errors: &mut ParseError<Self::Input>) {
        self.0.add_error(errors)
    }
}

impl_parser!{ SkipMany(P,), Map<Many<Vec<()>, Map<P, fn (P::Output)>>, fn (Vec<()>)> }
///Parses `p` zero or more times ignoring the result
///
/// ```
/// # extern crate combine as pc;
/// # use pc::*;
/// # fn main() {
/// let result = skip_many(digit())
///     .parse("A");
/// assert_eq!(result, Ok(((), "A")));
/// # }
/// ```
pub fn skip_many<P>(p: P) -> SkipMany<P>
    where P: Parser
{
    fn ignore<T>(_: T) {}
    let ignore1: fn(P::Output) = ignore;
    let ignore2: fn(Vec<()>) = ignore;
    SkipMany(many(p.map(ignore1)).map(ignore2))
}

impl_parser!{ SkipMany1(P,), Map<Many1<Vec<()>, Map<P, fn (P::Output)>>, fn (Vec<()>)> }
///Parses `p` one or more times ignoring the result
///
/// ```
/// # extern crate combine as pc;
/// # use pc::*;
/// # fn main() {
/// let result = skip_many1(digit())
///     .parse("123A");
/// assert_eq!(result, Ok(((), "A")));
/// # }
/// ```
pub fn skip_many1<P>(p: P) -> SkipMany1<P>
    where P: Parser
{
    fn ignore<T>(_: T) {}
    let ignore1: fn(P::Output) = ignore;
    let ignore2: fn(Vec<()>) = ignore;
    SkipMany1(many1(p.map(ignore1)).map(ignore2))
}

///Parses `p` one or more times returning a collection with the values from `p`.
///If the returned collection cannot be inferred type annotations must be supplied, either by
///annotating the resulting type binding `let collection: Vec<_> = ...` or by specializing when
///calling many1 `many1::<Vec<_>, _>(...)`
///
///
/// ```
/// # extern crate combine as pc;
/// # use pc::*;
/// # fn main() {
/// let result = many1::<Vec<_>, _>(digit())
///     .parse("A123");
/// assert!(result.is_err());
/// # }
/// ```
pub fn many1<F, P>(p: P) -> Many1<F, P>
    where F: FromIterator<P::Output>,
          P: Parser
{
    Many1(p, PhantomData)
}

#[derive(Clone)]
pub struct SepBy<F, P, S> {
    parser: P,
    separator: S,
    _marker: PhantomData<fn() -> F>,
}
impl<F, P, S> Parser for SepBy<F, P, S>
    where F: FromIterator<P::Output>,
          P: Parser,
          S: Parser<Input = P::Input>
{
    type Input = P::Input;
    type Output = F;

    fn parse_lazy(&mut self, input: P::Input) -> ParseResult<F, P::Input> {
        sep_by1(&mut self.parser, &mut self.separator)
            .or(parser(|input| Ok((None.into_iter().collect(), Consumed::Empty(input)))))
            .parse_lazy(input)
    }

    fn add_error(&mut self, errors: &mut ParseError<Self::Input>) {
        self.parser.add_error(errors)
    }
}

/// Parses `parser` zero or more time separated by `separator`, returning a collection with the
/// values from `p`. If the returned collection cannot be inferred type annotations must be
/// supplied, either by annotating the resulting type binding `let collection: Vec<_> = ...` or by
/// specializing when calling sep_by, `sep_by::<Vec<_>, _, _>(...)`
///
/// ```
/// # extern crate combine as pc;
/// # use pc::*;
/// # fn main() {
/// let mut parser = sep_by(digit(), token(','));
/// let result_ok = parser.parse("1,2,3");
/// assert_eq!(result_ok, Ok((vec!['1', '2', '3'], "")));
/// let result_ok2 = parser.parse("");
/// assert_eq!(result_ok2, Ok((vec![], "")));
/// # }
/// ```
pub fn sep_by<F, P, S>(parser: P, separator: S) -> SepBy<F, P, S>
    where F: FromIterator<P::Output>,
          P: Parser,
          S: Parser<Input = P::Input>
{
    SepBy {
        parser: parser,
        separator: separator,
        _marker: PhantomData,
    }
}

#[derive(Clone)]
pub struct SepBy1<F, P, S> {
    parser: P,
    separator: S,
    _marker: PhantomData<fn() -> F>,
}
impl<F, P, S> Parser for SepBy1<F, P, S>
    where F: FromIterator<P::Output>,
          P: Parser,
          S: Parser<Input = P::Input>
{
    type Input = P::Input;
    type Output = F;

    fn parse_lazy(&mut self, input: P::Input) -> ParseResult<F, P::Input> {
        let (first, rest) = try!(self.parser.parse_lazy(input.clone()));

        rest.combine(move |input| {
            let rest = (&mut self.separator).with(&mut self.parser);
            let mut iter = Iter::new(rest, input);
            let result = Some(first)
                             .into_iter()
                             .chain(iter.by_ref())
                             .collect();
            iter.into_result(result)
        })
    }

    fn add_error(&mut self, errors: &mut ParseError<Self::Input>) {
        self.parser.add_error(errors)
    }
}

/// Parses `parser` one or more time separated by `separator`, returning a collection with the
/// values from `p`. If the returned collection cannot be inferred type annotations must be
/// supplied, either by annotating the resulting type binding `let collection: Vec<_> = ...` or by
/// specializing when calling sep_by, `sep_by1::<Vec<_>, _, _>(...)`
///
/// ```
/// # extern crate combine;
/// # use combine::*;
/// # use combine::primitives::{Error, Positioner};
/// # fn main() {
/// let mut parser = sep_by1(digit(), token(','));
/// let result_ok = parser.parse(State::new("1,2,3"))
///                       .map(|(vec, state)| (vec, state.input));
/// assert_eq!(result_ok, Ok((vec!['1', '2', '3'], "")));
/// let result_err = parser.parse(State::new(""));
/// assert_eq!(result_err, Err(ParseError {
///     position: <char as Positioner>::start(),
///     errors: vec![
///         Error::end_of_input(),
///         Error::Expected("digit".into())
///     ]
/// }));
/// # }
/// ```
pub fn sep_by1<F, P, S>(parser: P, separator: S) -> SepBy1<F, P, S>
    where F: FromIterator<P::Output>,
          P: Parser,
          S: Parser<Input = P::Input>
{
    SepBy1 {
        parser: parser,
        separator: separator,
        _marker: PhantomData,
    }
}

#[derive(Clone)]
pub struct SepEndBy<F, P, S> {
    parser: P,
    separator: S,
    _marker: PhantomData<fn() -> F>,
}

impl<F, P, S> Parser for SepEndBy<F, P, S>
    where F: FromIterator<P::Output>,
          P: Parser,
          S: Parser<Input = P::Input>
{
    type Input = P::Input;
    type Output = F;

    fn parse_lazy(&mut self, input: P::Input) -> ParseResult<F, P::Input> {
        sep_end_by1(&mut self.parser, &mut self.separator)
            .or(parser(|input| Ok((None.into_iter().collect(), Consumed::Empty(input)))))
            .parse_lazy(input)
    }

    fn add_error(&mut self, errors: &mut ParseError<Self::Input>) {
        self.parser.add_error(errors)
    }
}

/// Parses `parser` zero or more time separated by `separator`, returning a collection with the
/// values from `p`. If the returned collection cannot be inferred type annotations must be
/// supplied, either by annotating the resulting type binding `let collection: Vec<_> = ...` or by
/// specializing when calling sep_by, `sep_by::<Vec<_>, _, _>(...)`
///
/// ```
/// # extern crate combine;
/// # use combine::*;
/// # fn main() {
/// let mut parser = sep_end_by(digit(), token(';'));
/// let result_ok = parser.parse("1;2;3;");
/// assert_eq!(result_ok, Ok((vec!['1', '2', '3'], "")));
/// let result_ok2 = parser.parse("1;2;3");
/// assert_eq!(result_ok2, Ok((vec!['1', '2', '3'], "")));
/// # }
/// ```
pub fn sep_end_by<F, P, S>(parser: P, separator: S) -> SepEndBy<F, P, S>
    where F: FromIterator<P::Output>,
          P: Parser,
          S: Parser<Input = P::Input>
{
    SepEndBy {
        parser: parser,
        separator: separator,
        _marker: PhantomData,
    }
}

#[derive(Clone)]
pub struct SepEndBy1<F, P, S> {
    parser: P,
    separator: S,
    _marker: PhantomData<fn() -> F>,
}

impl<F, P, S> Parser for SepEndBy1<F, P, S>
    where F: FromIterator<P::Output>,
          P: Parser,
          S: Parser<Input = P::Input>
{
    type Input = P::Input;
    type Output = F;

    fn parse_lazy(&mut self, input: P::Input) -> ParseResult<F, P::Input> {
        let (first, input) = try!(self.parser.parse_lazy(input.clone()));

        input.combine(|input| {
            let rest = (&mut self.separator).with(optional(&mut self.parser));
            let mut iter = Iter::new(rest, input);
            // `iter` yields Option<P::Output>, by using flat map we make sure that we stop
            // iterating once a None element is received, i.e `self.parser` did not parse
            // successfully
            let result = Some(first)
                             .into_iter()
                             .chain(iter.by_ref().flat_map(|x| x))
                             .collect();
            iter.into_result(result)
        })
    }

    fn add_error(&mut self, errors: &mut ParseError<Self::Input>) {
        self.parser.add_error(errors)
    }
}

/// Parses `parser` one or more time separated by `separator`, returning a collection with the
/// values from `p`. If the returned collection cannot be inferred type annotations must be
/// supplied, either by annotating the resulting type binding `let collection: Vec<_> = ...` or by
/// specializing when calling sep_by, `sep_by1::<Vec<_>, _, _>(...)`
///
/// ```
/// # extern crate combine;
/// # use combine::{digit, token, sep_end_by1, Parser};
/// # use combine::primitives::{Error, ParseError, Positioner, State};
/// # fn main() {
/// let mut parser = sep_end_by1(digit(), token(';'));
/// let result_ok = parser.parse(State::new("1;2;3;"))
///                       .map(|(vec, state)| (vec, state.input));
/// assert_eq!(result_ok, Ok((vec!['1', '2', '3'], "")));
/// let result_err = parser.parse(State::new(""));
/// assert_eq!(result_err, Err(ParseError {
///     position: <char as Positioner>::start(),
///     errors: vec![
///         Error::end_of_input(),
///         Error::Expected("digit".into())
///     ]
/// }));
/// # }
/// ```
pub fn sep_end_by1<F, P, S>(parser: P, separator: S) -> SepEndBy1<F, P, S>
    where F: FromIterator<P::Output>,
          P: Parser,
          S: Parser<Input = P::Input>
{
    SepEndBy1 {
        parser: parser,
        separator: separator,
        _marker: PhantomData,
    }
}

impl<'a, I: Stream, O> Parser for FnMut(I) -> ParseResult<O, I> + 'a {
    type Input = I;
    type Output = O;
    fn parse_state(&mut self, input: I) -> ParseResult<O, I> {
        self(input)
    }
}
#[derive(Clone)]
pub struct FnParser<I, F>(F, PhantomData<fn(I) -> I>);

///Wraps a function, turning it into a parser
///Mainly needed to turn closures into parsers as function types can be casted to function pointers
///to make them usable as a parser
///
/// ```
/// extern crate combine;
/// use combine::*;
/// use combine::primitives::{Consumed, Error};
/// # fn main() {
/// let mut even_digit = parser(|input| {
///     // Help type inference out
///     let _: &str = input;
///     let position = input.position();
///     let (char_digit, input) = try!(digit().parse_state(input));
///     let d = (char_digit as i32) - ('0' as i32);
///     if d % 2 == 0 {
///         Ok((d, input))
///     }
///     else {
///         //Return an empty error since we only tested the first token of the stream
///         let errors = ParseError::new(position, Error::Expected(From::from("even number")));
///         Err(Consumed::Empty(errors))
///     }
/// });
/// let result = even_digit
///     .parse("8")
///     .map(|x| x.0);
/// assert_eq!(result, Ok(8));
/// # }
/// ```
pub fn parser<I, O, F>(f: F) -> FnParser<I, F>
    where I: Stream,
          F: FnMut(I) -> ParseResult<O, I>
{
    FnParser(f, PhantomData)
}

impl<I, O, F> Parser for FnParser<I, F>
    where I: Stream,
          F: FnMut(I) -> ParseResult<O, I>
{
    type Input = I;
    type Output = O;
    fn parse_state(&mut self, input: I) -> ParseResult<O, I> {
        (self.0)(input)
    }
}

<<<<<<< HEAD
impl<I, O> Parser for fn(I) -> ParseResult<O, I> where I: Stream
=======
impl<I, O> Parser for fn(State<I>) -> ParseResult<O, I>
    where I: Stream
>>>>>>> acea26cd
{
    type Input = I;
    type Output = O;
    fn parse_state(&mut self, input: I) -> ParseResult<O, I> {
        self(input)
    }
}

#[derive(Clone)]
pub struct Optional<P>(P);
impl<P> Parser for Optional<P>
    where P: Parser
{
    type Input = P::Input;
    type Output = Option<P::Output>;
    fn parse_lazy(&mut self, input: P::Input) -> ParseResult<Option<P::Output>, P::Input> {
        match self.0.parse_state(input.clone()) {
            Ok((x, rest)) => Ok((Some(x), rest)),
            Err(err@Consumed::Consumed(_)) => return Err(err),
            Err(Consumed::Empty(_)) => Ok((None, Consumed::Empty(input))),
        }
    }
}

///Returns `Some(value)` and `None` on parse failure (always succeeds)
///
/// ```
/// # extern crate combine as pc;
/// # use pc::*;
/// # fn main() {
/// let mut parser = optional(digit());
/// let result1 = parser.parse("a");
/// assert_eq!(result1, Ok((None, "a")));
/// let result2 = parser.parse("1");
/// assert_eq!(result2, Ok((Some('1'), "")));
/// # }
/// ```
pub fn optional<P>(parser: P) -> Optional<P>
    where P: Parser
{
    Optional(parser)
}

impl_parser! { Between(L, R, P), Skip<With<L, P>, R> }
///Parses `open` followed by `parser` followed by `close`
///Returns the value of `parser`
///
/// ```
/// # extern crate combine as pc;
/// # use pc::*;
/// # fn main() {
/// let result = between(token('['), token(']'), string("rust"))
///     .parse("[rust]")
///     .map(|x| x.0);
/// assert_eq!(result, Ok("rust"));
/// # }
/// ```
pub fn between<I, L, R, P>(open: L, close: R, parser: P) -> Between<L, R, P>
    where I: Stream,
          L: Parser<Input = I>,
          R: Parser<Input = I>,
          P: Parser<Input = I>
{
    Between(open.with(parser).skip(close))
}

#[derive(Clone)]
pub struct Chainl1<P, Op>(P, Op);
impl<I, P, Op> Parser for Chainl1<P, Op>
    where I: Stream,
          P: Parser<Input = I>,
          Op: Parser<Input = I>,
          Op::Output: FnOnce(P::Output, P::Output) -> P::Output
{
    type Input = I;
    type Output = P::Output;

    fn parse_lazy(&mut self, input: I) -> ParseResult<P::Output, I> {
        let (mut l, mut input) = try!(self.0.parse_lazy(input));
        loop {
            match (&mut self.1, &mut self.0).parse_lazy(input.clone().into_inner()) {
                Ok(((op, r), rest)) => {
                    l = op(l, r);
                    input = input.merge(rest);
                }
                Err(err@Consumed::Consumed(_)) => return Err(err),
                Err(Consumed::Empty(_)) => break,
            }
        }
        Ok((l, input))
    }

    fn add_error(&mut self, errors: &mut ParseError<Self::Input>) {
        self.0.add_error(errors)
    }
}

///Parses `p` 1 or more times separated by `op`
///The value returned is the one produced by the left associative application of `op`
///
/// ```
/// # extern crate combine as pc;
/// # use pc::*;
/// # fn main() {
/// let number = digit().map(|c: char| c.to_digit(10).unwrap());
/// let sub = token('-').map(|_| |l: u32, r: u32| l - r);
/// let mut parser = chainl1(number, sub);
///     assert_eq!(parser.parse("9-3-5"), Ok((1, "")));
/// }
/// ```
pub fn chainl1<P, Op>(parser: P, op: Op) -> Chainl1<P, Op>
    where P: Parser,
          Op: Parser<Input = P::Input>,
          Op::Output: FnOnce(P::Output, P::Output) -> P::Output
{
    Chainl1(parser, op)
}

#[derive(Clone)]
pub struct Chainr1<P, Op>(P, Op);
impl<I, P, Op> Parser for Chainr1<P, Op>
    where I: Stream,
          P: Parser<Input = I>,
          Op: Parser<Input = I>,
          Op::Output: FnOnce(P::Output, P::Output) -> P::Output
{
    type Input = I;
    type Output = P::Output;
    fn parse_lazy(&mut self, input: I) -> ParseResult<P::Output, I> {
        let (mut l, mut input) = try!(self.0.parse_lazy(input));
        loop {
            let op = match self.1.parse_lazy(input.clone().into_inner()) {
                Ok((x, rest)) => {
                    input = input.merge(rest);
                    x
                }
                Err(err@Consumed::Consumed(_)) => return Err(err),
                Err(Consumed::Empty(_)) => break,
            };
            match self.parse_lazy(input.clone().into_inner()) {
                Ok((r, rest)) => {
                    l = op(l, r);
                    input = input.merge(rest);
                }
                Err(err@Consumed::Consumed(_)) => return Err(err),
                Err(Consumed::Empty(_)) => break,
            }
        }
        Ok((l, input))
    }
    fn add_error(&mut self, errors: &mut ParseError<Self::Input>) {
        self.0.add_error(errors)
    }
}

///Parses `p` one or more times separated by `op`
///The value returned is the one produced by the right associative application of `op`
///
/// ```
/// # extern crate combine as pc;
/// # use pc::*;
/// # fn main() {
/// let number = digit().map(|c: char| c.to_digit(10).unwrap());
/// let pow = token('^').map(|_| |l: u32, r: u32| l.pow(r));
/// let mut parser = chainr1(number, pow);
///     assert_eq!(parser.parse("2^3^2"), Ok((512, "")));
/// }
/// ```
pub fn chainr1<P, Op>(parser: P, op: Op) -> Chainr1<P, Op>
    where P: Parser,
          Op: Parser<Input = P::Input>,
          Op::Output: FnOnce(P::Output, P::Output) -> P::Output
{
    Chainr1(parser, op)
}

#[derive(Clone)]
pub struct Try<P>(P);
impl<I, O, P> Parser for Try<P>
    where I: Stream,
          P: Parser<Input = I, Output = O>
{
    type Input = I;
    type Output = O;
    fn parse_lazy(&mut self, input: I) -> ParseResult<O, I> {
        self.0
            .parse_state(input)
            .map_err(Consumed::as_empty)
    }
    fn add_error(&mut self, errors: &mut ParseError<Self::Input>) {
        self.0.add_error(errors)
    }
}

///Try acts as `p` except it acts as if the parser hadn't consumed any input
///if `p` returns an error after consuming input
///
/// ```
/// # extern crate combine as pc;
/// # use pc::*;
/// # fn main() {
/// let mut p = try(string("let"))
///     .or(string("lex"));
/// let result = p.parse("lex").map(|x| x.0);
/// assert_eq!(result, Ok("lex"));
/// let result = p.parse("aet").map(|x| x.0);
/// assert!(result.is_err());
/// # }
/// ```
pub fn try<P>(p: P) -> Try<P>
    where P: Parser
{
    Try(p)
}

#[derive(Clone)]
pub struct LookAhead<P>(P);

impl<I, O, P> Parser for LookAhead<P>
    where I: Stream,
          P: Parser<Input = I, Output = O>
{
    type Input = I;
    type Output = O;

    fn parse_lazy(&mut self, input: I) -> ParseResult<O, I> {
        self.0.parse_lazy(input.clone()).map(|(o, _input)| (o, Consumed::Empty(input)))
    }

    fn add_error(&mut self, errors: &mut ParseError<Self::Input>) {
        self.0.add_error(errors);
    }
}

///look_ahead acts as p but doesn't consume input on success.
///
/// ```
/// # extern crate combine as pc;
/// # use pc::*;
/// # fn main() {
//        let mut p = look_ahead(string("test"));
//
//        let result = p.parse("test str");
//        assert_eq!(result, Ok(("test", "test str")));
//
//        let result = p.parse("aet");
//        assert!(result.is_err());
/// # }
/// ```
pub fn look_ahead<P>(p: P) -> LookAhead<P>
    where P: Parser
{
    LookAhead(p)
}

#[derive(Clone)]
pub struct And<P1, P2>(P1, P2);
impl<I, P1, P2> Parser for And<P1, P2>
    where I: Stream,
          P1: Parser<Input = I>,
          P2: Parser<Input = I>
{
    type Input = I;
    type Output = (P1::Output, P2::Output);
    fn parse_lazy(&mut self, input: I) -> ParseResult<(P1::Output, P2::Output), I> {
        let (a, rest) = try!(self.0.parse_lazy(input));
        rest.combine(move |rest| {
            let (b, rest) = try!(self.1.parse_state(rest));
            Ok(((a, b), rest))
        })
    }
    fn add_error(&mut self, errors: &mut ParseError<Self::Input>) {
        self.0.add_error(errors)
    }
}

#[derive(Clone)]
pub struct With<P1, P2>(P1, P2)
    where P1: Parser,
          P2: Parser;
impl<I, P1, P2> Parser for With<P1, P2>
    where I: Stream,
          P1: Parser<Input = I>,
          P2: Parser<Input = I>
{
    type Input = I;
    type Output = P2::Output;
    fn parse_lazy(&mut self, input: I) -> ParseResult<Self::Output, I> {
        let ((_, b), rest) = try!((&mut self.0).and(&mut self.1).parse_lazy(input));
        Ok((b, rest))
    }
    fn add_error(&mut self, errors: &mut ParseError<Self::Input>) {
        self.0.add_error(errors)
    }
}

#[derive(Clone)]
pub struct Skip<P1, P2>(P1, P2)
    where P1: Parser,
          P2: Parser;
impl<I, P1, P2> Parser for Skip<P1, P2>
    where I: Stream,
          P1: Parser<Input = I>,
          P2: Parser<Input = I>
{
    type Input = I;
    type Output = P1::Output;
    fn parse_lazy(&mut self, input: I) -> ParseResult<Self::Output, I> {
        let ((a, _), rest) = try!((&mut self.0).and(&mut self.1).parse_lazy(input));
        Ok((a, rest))
    }
    fn add_error(&mut self, errors: &mut ParseError<Self::Input>) {
        self.0.add_error(errors)
    }
}

#[derive(Clone)]
pub struct Message<P>(P, Info<<P::Input as StreamOnce>::Item, <P::Input as StreamOnce>::Range>)
    where P: Parser;
impl<I, P> Parser for Message<P>
    where I: Stream,
          P: Parser<Input = I>
{
    type Input = I;
    type Output = P::Output;

    fn parse_state(&mut self, input: I) -> ParseResult<Self::Output, I> {
        // The message should always be added even if some input was consumed before failing
        self.0
            .parse_state(input.clone())
            .map_err(|errors| {
                errors.map(|mut errors| {
                    errors.add_message(self.1.clone());
                    errors
                })
            })
    }

    fn parse_lazy(&mut self, input: I) -> ParseResult<Self::Output, I> {
        self.0.parse_lazy(input.clone())
    }

    fn add_error(&mut self, errors: &mut ParseError<Self::Input>) {
        self.0.add_error(errors);
        errors.add_message(self.1.clone());
    }
}

#[derive(Clone)]
pub struct Or<P1, P2>(P1, P2)
    where P1: Parser,
          P2: Parser;
impl<I, O, P1, P2> Parser for Or<P1, P2>
    where I: Stream,
          P1: Parser<Input = I, Output = O>,
          P2: Parser<Input = I, Output = O>
{
    type Input = I;
    type Output = O;
    fn parse_lazy(&mut self, input: I) -> ParseResult<O, I> {
        match self.0.parse_lazy(input.clone()) {
            Ok(x) => Ok(x),
            Err(err@Consumed::Consumed(_)) => Err(err),
            Err(Consumed::Empty(error1)) => {
                match self.1.parse_lazy(input) {
                    Ok(x) => Ok(x),
                    Err(err@Consumed::Consumed(_)) => Err(err),
                    Err(Consumed::Empty(error2)) => Err(Consumed::Empty(error1.merge(error2))),
                }
            }
        }
    }
    fn add_error(&mut self, errors: &mut ParseError<Self::Input>) {
        self.0.add_error(errors);
        self.1.add_error(errors);
    }
}

#[derive(Clone)]
pub struct Map<P, F>(P, F);
impl<I, A, B, P, F> Parser for Map<P, F>
    where I: Stream,
          P: Parser<Input = I, Output = A>,
          F: FnMut(A) -> B
{
    type Input = I;
    type Output = B;
    fn parse_lazy(&mut self, input: I) -> ParseResult<B, I> {
        match self.0.parse_lazy(input) {
            Ok((x, input)) => Ok(((self.1)(x), input)),
            Err(err) => Err(err),
        }
    }
    fn add_error(&mut self, errors: &mut ParseError<Self::Input>) {
        self.0.add_error(errors);
    }
}

#[derive(Clone)]
pub struct Then<P, F>(P, F);
impl<P, N, F> Parser for Then<P, F>
    where F: FnMut(P::Output) -> N,
          P: Parser,
          N: Parser<Input = P::Input>
{
    type Input = N::Input;
    type Output = N::Output;
    fn parse_lazy(&mut self, input: Self::Input) -> ParseResult<Self::Output, Self::Input> {
        let (value, input) = try!(self.0.parse_lazy(input));
        input.combine(move |input| {
            let mut next = (self.1)(value);
            next.parse_state(input)
        })
    }
    fn add_error(&mut self, errors: &mut ParseError<Self::Input>) {
        self.0.add_error(errors);
    }
}

#[derive(Clone)]
pub struct Expected<P>(P, Info<<P::Input as StreamOnce>::Item, <P::Input as StreamOnce>::Range>)
    where P: Parser;
impl<P> Parser for Expected<P>
    where P: Parser
{
    type Input = P::Input;
    type Output = P::Output;

    fn parse_state(&mut self, input: Self::Input) -> ParseResult<Self::Output, Self::Input> {
        // add_error is only called on unconsumed inputs but we want this expected message to always
        // replace the ones always present in the ParseError
        self.0
            .parse_state(input)
            .map_err(|errors| {
                errors.map(|mut errors| {
                    errors.set_expected(self.1.clone());
                    errors
                })
            })
    }

    fn parse_lazy(&mut self, input: Self::Input) -> ParseResult<Self::Output, Self::Input> {
        self.0.parse_lazy(input)
    }

    fn add_error(&mut self, errors: &mut ParseError<Self::Input>) {
        let start = errors.errors.len();
        self.0.add_error(errors);
        // Replace all expected errors that where added from the previous add_error
        // with this expected error
        let mut i = 0;
        errors.errors.retain(|e| {
            if i < start {
                i += 1;
                true
            } else {
                match *e {
                    Error::Expected(_) => false,
                    _ => true,
                }
            }
        });
        errors.add_error(Error::Expected(self.1.clone()));
    }
}

#[derive(Clone)]
pub struct AndThen<P, F>(P, F);
impl<P, F, O, E> Parser for AndThen<P, F>
    where P: Parser,
          F: FnMut(P::Output) -> Result<O, E>,
          E: Into<Error<<P::Input as StreamOnce>::Item, <P::Input as StreamOnce>::Range>>
{
    type Input = P::Input;
    type Output = O;
    fn parse_lazy(&mut self, input: Self::Input) -> ParseResult<O, Self::Input> {
        self.0
            .parse_lazy(input)
            .and_then(|(o, input)| {
                match (self.1)(o) {
                    Ok(o) => Ok((o, input)),
                    Err(err) => {
                        Err(input.map(move |input| ParseError::new(input.position(), err.into())))
                    }
                }
            })
    }
    fn add_error(&mut self, errors: &mut ParseError<Self::Input>) {
        self.0.add_error(errors);
    }
}

///Extension trait which provides functions that are more conveniently used through method calls
pub trait ParserExt : Parser + Sized {

    ///Discards the value of the `self` parser and returns the value of `p`
    ///Fails if any of the parsers fails
    ///
    /// ```
    /// # extern crate combine as pc;
    /// # use pc::*;
    /// # fn main() {
    /// let result = digit()
    ///     .with(token('i'))
    ///     .parse("9i")
    ///     .map(|x| x.0);
    /// assert_eq!(result, Ok('i'));
    /// # }
    /// ```
    fn with<P2>(self, p: P2) -> With<Self, P2>
        where P2: Parser<Input = Self::Input>
    {
        With(self, p)
    }

    ///Discards the value of the `p` parser and returns the value of `self`
    ///Fails if any of the parsers fails
    ///
    /// ```
    /// # extern crate combine as pc;
    /// # use pc::*;
    /// # fn main() {
    /// let result = digit()
    ///     .skip(token('i'))
    ///     .parse("9i")
    ///     .map(|x| x.0);
    /// assert_eq!(result, Ok('9'));
    /// # }
    /// ```
    fn skip<P2>(self, p: P2) -> Skip<Self, P2>
        where P2: Parser<Input = Self::Input>
    {
        Skip(self, p)
    }

    ///Parses with `self` followed by `p`
    ///Succeeds if both parsers succeed, otherwise fails
    ///Returns a tuple with both values on success
    ///
    /// ```
    /// # extern crate combine as pc;
    /// # use pc::*;
    /// # fn main() {
    /// let result = digit()
    ///     .and(token('i'))
    ///     .parse("9i")
    ///     .map(|x| x.0);
    /// assert_eq!(result, Ok(('9', 'i')));
    /// # }
    /// ```
    fn and<P2>(self, p: P2) -> And<Self, P2>
        where P2: Parser<Input = Self::Input>
    {
        And(self, p)
    }

    /// Returns a parser which attempts to parse using `self`. If `self` fails without consuming any
    /// input it tries to consume the same input using `p`.
    ///
    /// ```
    /// # extern crate combine as pc;
    /// # use pc::*;
    /// # fn main() {
    /// let mut parser = string("let")
    ///     .or(digit().map(|_| "digit"))
    ///     .or(string("led"));
    /// assert_eq!(parser.parse("let"), Ok(("let", "")));
    /// assert_eq!(parser.parse("1"), Ok(("digit", "")));
    /// assert!(parser.parse("led").is_err());
    ///
    /// let mut parser2 = string("two").or(string("three"));
    /// // Fails as the parser for "two" consumes the first 't' before failing
    /// assert!(parser2.parse("three").is_err());
    ///
    /// // Use 'try' to make failing parsers always act as if they have not consumed any input
    /// let mut parser3 = try(string("two")).or(try(string("three")));
    /// assert_eq!(parser3.parse("three"), Ok(("three", "")));
    /// # }
    /// ```
    fn or<P2>(self, p: P2) -> Or<Self, P2>
        where P2: Parser<Input = Self::Input>
    {
        Or(self, p)
    }

    ///Parses using `self` and then passes the value to `f` which returns a parser used to parse
    ///the rest of the input
    ///
    /// ```
    /// # extern crate combine;
    /// # use combine::*;
    /// # use combine::primitives::{Consumed, Error};
    /// # fn main() {
    /// let result = digit()
    ///     .then(|d| parser(move |input| {
    ///             // Force input to be a &str
    ///             let _: &str = input;
    ///         if d == '9' {
    ///             Ok((9, Consumed::Empty(input)))
    ///         }
    ///         else {
    ///             let position = input.position();
    ///             let err = ParseError::new(position, Error::Message("Not a nine".into()));
    ///             Err((Consumed::Empty(err)))
    ///         }
    ///     }))
    ///     .parse("9");
    /// assert_eq!(result, Ok((9, "")));
    /// # }
    /// ```
    fn then<N, F>(self, f: F) -> Then<Self, F>
        where F: FnMut(Self::Output) -> N,
              N: Parser<Input = Self::Input>
    {
        Then(self, f)
    }

    ///Uses `f` to map over the parsed value
    ///
    /// ```
    /// # extern crate combine as pc;
    /// # use pc::*;
    /// # fn main() {
    /// let result = digit()
    ///     .map(|c| c == '9')
    ///     .parse("9")
    ///     .map(|x| x.0);
    /// assert_eq!(result, Ok(true));
    /// # }
    /// ```
    fn map<F, B>(self, f: F) -> Map<Self, F>
        where F: FnMut(Self::Output) -> B
    {
        Map(self, f)
    }

    ///Parses with `self` and if it fails, adds the message `msg` to the error
    ///
    /// ```
    /// # extern crate combine;
    /// # use combine::*;
    /// # use combine::primitives::{Error, Positioner};
    /// # fn main() {
    /// let result = token('9')
    ///     .message("Not a nine")
    ///     .parse(State::new("8"));
    /// assert_eq!(result, Err(ParseError {
    ///     position: <char as Positioner>::start(),
    ///     errors: vec![
    ///         Error::Unexpected('8'.into()),
    ///         Error::Expected('9'.into()),
    ///         Error::Message("Not a nine".into())
    ///     ]
    /// }));
    /// # }
    /// ```
    fn message<S>(self, msg: S) -> Message<Self>
        where S: Into<Info<<Self::Input as StreamOnce>::Item, <Self::Input as StreamOnce>::Range>>
    {
        Message(self, msg.into())
    }

    /// Parses with `self` and if it fails without consuming any input any expected errors are
    /// replaced by `msg`. `msg` is then used in error messages as "Expected `msg`".
    ///
    /// ```
    /// # extern crate combine;
    /// # use combine::*;
    /// # use combine::primitives::{Error, Positioner};
    /// # fn main() {
    /// let result = token('9')
    ///     .expected("nine")
    ///     .parse(State::new("8"));
    /// assert_eq!(result, Err(ParseError {
    ///     position: <char as Positioner>::start(),
    ///     errors: vec![Error::Unexpected('8'.into()), Error::Expected("nine".into())]
    /// }));
    /// # }
    /// ```
    fn expected<S>(self, msg: S) -> Expected<Self>
        where S: Into<Info<<Self::Input as StreamOnce>::Item, <Self::Input as StreamOnce>::Range>>
    {
        Expected(self, msg.into())
    }

    ///Parses with `self` and applies `f` on the result if `self` parses successfully
    ///`f` may optionally fail with an error which is automatically converted to a `ParseError`
    ///
    /// ```
    /// # extern crate combine as pc;
    /// # use pc::*;
    /// # fn main() {
    /// let mut parser = many1(digit())
    ///     .and_then(|s: String| s.parse::<i32>());
    /// let result = parser.parse("1234");
    /// assert_eq!(result, Ok((1234, "")));
    /// let err = parser.parse("abc");
    /// assert!(err.is_err());
    /// # }
    /// ```
    fn and_then<F, O, E>(self, f: F) -> AndThen<Self, F>
        where F: FnMut(Self::Output) -> Result<O, E>,
              E: Into<Error<<Self::Input as StreamOnce>::Item, <Self::Input as StreamOnce>::Range>>
    {
        AndThen(self, f)
    }

    /// Creates an iterator from a parser and a state. Can be used as an alternative to `many` when
    /// collecting directly into a `FromIterator` type is not desirable
    ///
    /// ```
    /// # extern crate combine as pc;
    /// # use pc::*;
    /// # fn main() {
    /// let mut buffer = String::new();
    /// let number = parser(|input| {
    ///     buffer.clear();
    ///     let mut iter = digit().iter(input);
    ///     buffer.extend(&mut iter);
    ///     let i = buffer.parse::<i32>().unwrap();
    ///     iter.into_result(i)
    /// });
    /// let result = sep_by(number, char(','))
    ///     .parse("123,45,6");
    /// assert_eq!(result, Ok((vec![123, 45, 6], "")));
    /// # }
    /// ```
    fn iter(self, input: Self::Input) -> Iter<Self> {
        Iter::new(self, input)
    }
}

impl<P: Parser> ParserExt for P {}

macro_rules! tuple_parser {
    ($h: ident, $($id: ident),+) => {
        impl <Input: Stream, $h:, $($id:),+> Parser for ($h, $($id),+)
            where Input: Stream,
                  $h: Parser<Input=Input>,
                  $($id: Parser<Input=Input>),+
        {
            type Input = Input;
            type Output = ($h::Output, $($id::Output),+);
            #[allow(non_snake_case)]
            fn parse_lazy(&mut self,
                          input: Input)
                          -> ParseResult<($h::Output, $($id::Output),+), Input> {
                let (ref mut $h, $(ref mut $id),+) = *self;
                let ($h, input) = try!($h.parse_lazy(input));
                $(let ($id, input) = try!(input.combine(|input| $id.parse_state(input)));)+
                Ok((($h, $($id),+), input))
            }
            fn add_error(&mut self, errors: &mut ParseError<Self::Input>) {
                self.0.add_error(errors);
            }
        }
    }
}

tuple_parser!(A, B);
tuple_parser!(A, B, C);
tuple_parser!(A, B, C, D);
tuple_parser!(A, B, C, D, E);
tuple_parser!(A, B, C, D, E, F);
tuple_parser!(A, B, C, D, E, F, G);
tuple_parser!(A, B, C, D, E, F, G, H);
tuple_parser!(A, B, C, D, E, F, G, H, I);
tuple_parser!(A, B, C, D, E, F, G, H, I, J);
tuple_parser!(A, B, C, D, E, F, G, H, I, J, K);
tuple_parser!(A, B, C, D, E, F, G, H, I, J, K, L);

#[derive(Copy, Clone)]
pub struct EnvParser<E, I, T>
    where I: Stream
{
    env: E,
    parser: fn(E, I) -> ParseResult<T, I>,
}

impl<E, I, O> Parser for EnvParser<E, I, O>
    where E: Clone,
          I: Stream
{
    type Input = I;
    type Output = O;

    fn parse_lazy(&mut self, input: I) -> ParseResult<O, I> {
        (self.parser)(self.env.clone(), input)
    }
}

/// Constructs a parser out of an environment and a function which needs the given environment to
/// do the parsing. This is commonly useful to allow multiple parsers to share some environment
/// while still allowing the parsers to be written in separate functions.
///
/// ```
/// # extern crate combine;
/// # use std::collections::HashMap;
/// # use combine::*;
/// # fn main() {
///     struct Interner(HashMap<String, u32>);
///     impl Interner {
///         fn string<I>(&self, input: I) -> ParseResult<u32, I>
///             where I: Stream<Item=char>
///         {
///             many(letter())
///                 .map(|s: String| self.0.get(&s).cloned().unwrap_or(0))
///                 .parse_state(input)
///         }
///     }
///
///     let mut map = HashMap::new();
///     map.insert("hello".into(), 1);
///     map.insert("test".into(), 2);
///
///     let env = Interner(map);
///     let mut parser = env_parser(&env, Interner::string);
///
///     let result = parser.parse("hello");
///     assert_eq!(result, Ok((1, "")));
///
///     let result = parser.parse("world");
///     assert_eq!(result, Ok((0, "")));
/// # }
/// ```
pub fn env_parser<E, I, O>(env: E, parser: fn(E, I) -> ParseResult<O, I>) -> EnvParser<E, I, O>
    where E: Clone,
          I: Stream
{
    EnvParser {
        env: env,
        parser: parser,
    }
}

pub struct Range<I>(I::Range) where I: RangeStream;

impl<I, E> Parser for Range<I>
    where I: RangeStream<Item = E>,
          I::Range: Positioner<Position = E::Position> + PartialEq + ::primitives::Range,
          E: Positioner + Clone
{
    type Input = I;
    type Output = I::Range;

    fn parse_lazy(&mut self, mut input: Self::Input) -> ParseResult<Self::Output, Self::Input> {
        use primitives::Range;
        let position = input.position();
        match input.uncons_range(self.0.len()) {
            Ok(other) => {
                if other == self.0 {
                    Ok((other, Consumed::Consumed(input)))
                } else {
                    Err(Consumed::Empty(ParseError::empty(position)))
                }
            }
            Err(err) => Err(Consumed::Empty(ParseError::new(position, err))),
        }
    }
    fn add_error(&mut self, errors: &mut ParseError<Self::Input>) {
        // TODO Add unexpected message?
        errors.add_error(Error::Expected(Info::Range(self.0.clone())));
    }
}

/// ```
/// # extern crate combine as pc;
/// # use pc::combinator::range;
/// # use pc::*;
/// # fn main() {
/// let mut parser = range("hello");
/// let result = parser.parse("hello world");
/// assert_eq!(result, Ok(("hello", " world")));
/// let result = parser.parse("hel world");
/// assert!(result.is_err());
/// # }
/// ```
pub fn range<I, E>(i: I::Range) -> Range<I>
    where I: RangeStream<Item = E>,
          I::Range: Positioner<Position = E::Position> + PartialEq + ::primitives::Range,
          E: Positioner + Clone
{
    Range(i)
}

pub struct Take<I>(usize, PhantomData<fn(I) -> I>);
impl<I, E> Parser for Take<I>
    where I: RangeStream<Item = E>,
          I::Range: ::primitives::Range + Positioner<Position = E::Position>,
          E: Positioner + Clone
{
    type Input = I;
    type Output = I::Range;

    fn parse_lazy(&mut self, mut input: Self::Input) -> ParseResult<Self::Output, Self::Input> {
        let position = input.position();
        let x = try!(input.uncons_range(self.0)
             .map_err(|err| Consumed::Empty(ParseError::new(position, err))));
        Ok((x, Consumed::Consumed(input)))
    }
}

/// ```
/// # extern crate combine as pc;
/// # use pc::combinator::take;
/// # use pc::*;
/// # fn main() {
/// let mut parser = take(4);
/// let result = parser.parse("123abc");
/// assert_eq!(result, Ok(("123a", "bc")));
/// let result = parser.parse("abc");
/// assert!(result.is_err());
/// # }
/// ```
pub fn take<I>(n: usize) -> Take<I>
    where I: RangeStream,
          I::Range: ::primitives::Range
{
    Take(n, PhantomData)
}

pub struct TakeWhile<I, F>(F, PhantomData<fn(I) -> I>);
impl<I, E, F> Parser for TakeWhile<I, F>
    where I: RangeStream<Item = E>,
          I::Range: ::primitives::Range + Positioner<Position = E::Position>,
          E: Positioner + Clone,
          F: FnMut(I::Item) -> bool
{
    type Input = I;
    type Output = I::Range;

    fn parse_lazy(&mut self, input: Self::Input) -> ParseResult<Self::Output, Self::Input> {
        ::primitives::uncons_while(input, &mut self.0)
    }
}

/// ```
/// # extern crate combine as pc;
/// # use pc::combinator::take_while;
/// # use pc::*;
/// # fn main() {
/// let mut parser = take_while(|c: char| c.is_digit(10));
/// let result = parser.parse("123abc");
/// assert_eq!(result, Ok(("123", "abc")));
/// let result = parser.parse("abc");
/// assert_eq!(result, Ok(("", "abc")));
/// # }
/// ```
pub fn take_while<I, F>(f: F) -> TakeWhile<I, F>
    where I: RangeStream,
          F: FnMut(I::Item) -> bool
{
    TakeWhile(f, PhantomData)
}

pub struct TakeWhile1<I, F>(F, PhantomData<fn(I) -> I>);
impl<I, F> Parser for TakeWhile1<I, F>
    where I: RangeStream,
          I::Range: ::primitives::Range,
          F: FnMut(I::Item) -> bool
{
    type Input = I;
    type Output = I::Range;

    fn parse_lazy(&mut self, input: Self::Input) -> ParseResult<Self::Output, Self::Input> {
        ::primitives::uncons_while(input, &mut self.0).and_then(|(v, input)| {
            match input {
                Consumed::Consumed(_) => Ok((v, input)),
                Consumed::Empty(mut input) => {
                    let position = input.position();
                    let error = match input.uncons() {
                        Ok(t) => Error::Unexpected(Info::Token(t)),
                        Err(err) => err,
                    };
                    Err(Consumed::Empty(ParseError::new(position, error)))
                }
            }
        })
    }
}


/// ```
/// # extern crate combine as pc;
/// # use pc::combinator::take_while1;
/// # use pc::*;
/// # fn main() {
/// let mut parser = take_while1(|c: char| c.is_digit(10));
/// let result = parser.parse("123abc");
/// assert_eq!(result, Ok(("123", "abc")));
/// let result = parser.parse("abc");
/// assert!(result.is_err());
/// # }
/// ```
pub fn take_while1<I, F>(f: F) -> TakeWhile1<I, F>
    where I: RangeStream,
          I::Range: ::primitives::Range,
          F: FnMut(I::Item) -> bool
{
    TakeWhile1(f, PhantomData)
}

#[cfg(test)]
mod tests {
    use super::*;
    use primitives::{Error, ParseError, Positioner, Parser, State};
    use char::{digit, letter};

    #[test]
    fn choice_empty() {
        let mut parser = choice::<&mut [Token<&str>], Token<&str>>(&mut []);
        let result_err = parser.parse("a");
        assert!(result_err.is_err());
    }
    #[test]
    fn sep_by_consumed_error() {
        let mut parser2 = sep_by((letter(), letter()), token(','));
        let result_err: Result<(Vec<(char, char)>, &str), ParseError<&str>> = parser2.parse("a,bc");
        assert!(result_err.is_err());
    }

    #[test]
    fn tuple() {
        let mut parser = (digit(), token(','), digit(), token(','), letter());
        assert_eq!(parser.parse("1,2,z"), Ok((('1', ',', '2', ',', 'z'), "")));
    }

    ///The expected combinator should retain only errors that are not `Expected`
    #[test]
    fn expected_retain_errors() {
        let mut parser = digit()
                             .message("message")
                             .expected("N/A")
                             .expected("my expected digit");
        assert_eq!(parser.parse(State::new("a")),
                   Err(ParseError {
                       position: <char as Positioner>::start(),
                       errors: vec![Error::Unexpected('a'.into()),
                                    Error::Message("message".into()),
                                    Error::Expected("my expected digit".into())],
                   }));
    }

    #[test]
    fn tuple_parse_error() {
        let mut parser = (digit(), digit());
        let result = parser.parse(State::new("a"));
        assert_eq!(result,
                   Err(ParseError {
                       position: <char as Positioner>::start(),
                       errors: vec![Error::Unexpected('a'.into()), Error::Expected("digit".into())],
                   }));
    }

    #[test]
    fn take_while_test() {
        let result = take_while(|c: char| c.is_digit(10)).parse("123abc");
        assert_eq!(result, Ok(("123", "abc")));
    }

    #[test]
    fn range_string_no_char_boundary_error() {
        let mut parser = range("hello");
        let result = parser.parse("hell\u{00EE} world");
        assert!(result.is_err());
    }
}<|MERGE_RESOLUTION|>--- conflicted
+++ resolved
@@ -1,13 +1,7 @@
 use std::iter::FromIterator;
 use std::marker::PhantomData;
-<<<<<<< HEAD
 use primitives::{Info, Parser, ParseResult, ParseError, Stream, StreamOnce, Error, Consumed};
-#[cfg(feature = "range_stream")]
 use primitives::{RangeStream, Positioner};
-=======
-use primitives::{Info, Parser, ParseResult, ParseError, Positioner, Stream, State, Error, Consumed};
-use primitives::RangeStream;
->>>>>>> acea26cd
 
 macro_rules! impl_parser {
     ($name: ident ($first: ident, $($ty_var: ident),*), $inner_type: ty) => {
@@ -346,10 +340,10 @@
     type Input = I;
     type Output = ();
 
-    fn parse_lazy(&mut self, input: State<I>) -> ParseResult<(), I> {
-        match input.input.clone().uncons() {
+    fn parse_lazy(&mut self, input: I) -> ParseResult<(), I> {
+        match input.clone().uncons() {
             Err(ref err) if *err == Error::end_of_input() => Ok(((), Consumed::Empty(input))),
-            _ => Err(Consumed::Empty(ParseError::empty(input.position))),
+            _ => Err(Consumed::Empty(ParseError::empty(input.position()))),
         }
     }
 
@@ -366,8 +360,8 @@
 /// # use combine::primitives::{Error, Positioner};
 /// # fn main() {
 /// let mut parser = eof();
-/// assert_eq!(parser.parse(""), Ok(((), "")));
-/// assert_eq!(parser.parse("x"), Err(ParseError {
+/// assert_eq!(parser.parse(State::new("")), Ok(((), State::new(""))));
+/// assert_eq!(parser.parse(State::new("x")), Err(ParseError {
 ///     position: <char as Positioner>::start(),
 ///     errors: vec![
 ///         Error::Unexpected('x'.into()),
@@ -858,12 +852,8 @@
     }
 }
 
-<<<<<<< HEAD
-impl<I, O> Parser for fn(I) -> ParseResult<O, I> where I: Stream
-=======
-impl<I, O> Parser for fn(State<I>) -> ParseResult<O, I>
+impl<I, O> Parser for fn(I) -> ParseResult<O, I>
     where I: Stream
->>>>>>> acea26cd
 {
     type Input = I;
     type Output = O;
