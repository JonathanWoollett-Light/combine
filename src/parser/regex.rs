//! Module containing regex parsers on streams returning ranges of `&str` or `&[u8]`.
//!
//! All regex parsers are overloaded on `&str` and `&[u8]` ranges and can take a `Regex` by value
//! or shared reference (`&`).
//!
//! Enabled using the `regex` feature (for `regex-0.2`) or the `regex-1` feature for `regex-1.0`.
//!
//! ```
//! extern crate regex;
//! #[macro_use]
//! extern crate lazy_static;
//! extern crate combine;
//! use regex::{bytes, Regex};
//! use combine::Parser;
//! use combine::parser::regex::{find_many, match_};
//!
//! fn main() {
//!     let regex = bytes::Regex::new("[0-9]+").unwrap();
//!     // Shared references to any regex works as well
//!     assert_eq!(
//!         find_many(&regex).parse(&b"123 456 "[..]),
//!         Ok((vec![&b"123"[..], &b"456"[..]], &b" "[..]))
//!     );
//!     assert_eq!(
//!         find_many(regex).parse(&b""[..]),
//!         Ok((vec![], &b""[..]))
//!     );
//!
//!     lazy_static! { static ref REGEX: Regex = Regex::new("[:alpha:]+").unwrap(); }
//!     assert_eq!(
//!         match_(&*REGEX).parse("abc123"),
//!         Ok(("abc123", "abc123"))
//!     );
//! }
//! ```

use std::iter::FromIterator;
use std::marker::PhantomData;

use crate::error::ParseResult::*;
use crate::error::{ParseError, ParseResult, StreamError, Tracked};
use crate::parser::range::take;
use crate::stream::{FullRangeStream, StreamOnce};
use crate::Parser;

struct First<T>(Option<T>);

impl<A> FromIterator<A> for First<A> {
    fn from_iter<T>(iter: T) -> Self
    where
        T: IntoIterator<Item = A>,
    {
        First(iter.into_iter().next())
    }
}

pub trait MatchFind {
    type Range;
    fn end(&self) -> usize;
    fn as_match(&self) -> Self::Range;
}

pub trait Regex<Range> {
    fn is_match(&self, range: Range) -> bool;
    fn find_iter<F>(&self, range: Range) -> (usize, F)
    where
        F: FromIterator<Range>;
    fn captures<F, G>(&self, range: Range) -> (usize, G)
    where
        F: FromIterator<Range>,
        G: FromIterator<F>;
    fn as_str(&self) -> &str;
}

impl<'a, R, Range> Regex<Range> for &'a R
where
    R: Regex<Range>,
{
    fn is_match(&self, range: Range) -> bool {
        (**self).is_match(range)
    }
    fn find_iter<F>(&self, range: Range) -> (usize, F)
    where
        F: FromIterator<Range>,
    {
        (**self).find_iter(range)
    }
    fn captures<F, G>(&self, range: Range) -> (usize, G)
    where
        F: FromIterator<Range>,
        G: FromIterator<F>,
    {
        (**self).captures(range)
    }
    fn as_str(&self) -> &str {
        (**self).as_str()
    }
}

fn find_iter<'a, Input, F>(iterable: Input) -> (usize, F)
where
    Input: IntoIterator,
    Input::Item: MatchFind,
    F: FromIterator<<Input::Item as MatchFind>::Range>,
{
    let mut end = 0;
    let value = iterable
        .into_iter()
        .map(|m| {
            end = m.end();
            m.as_match()
        })
        .collect();
    (end, value)
}

#[cfg(feature = "regex")]
mod regex {
    pub extern crate regex;

    use std::iter::FromIterator;

    pub use self::regex::*;

    use super::{find_iter, MatchFind, Regex};

    impl<'t> MatchFind for regex::Match<'t> {
        type Range = &'t str;
        fn end(&self) -> usize {
            regex::Match::end(self)
        }
        fn as_match(&self) -> Self::Range {
            self.as_str()
        }
    }

    impl<'t> MatchFind for regex::bytes::Match<'t> {
        type Range = &'t [u8];
        fn end(&self) -> usize {
            regex::bytes::Match::end(self)
        }
        fn as_match(&self) -> Self::Range {
            self.as_bytes()
        }
    }

    impl<'a> Regex<&'a str> for regex::Regex {
        fn is_match(&self, range: &'a str) -> bool {
            regex::Regex::is_match(self, range)
        }
        fn find_iter<F>(&self, range: &'a str) -> (usize, F)
        where
            F: FromIterator<&'a str>,
        {
            find_iter(regex::Regex::find_iter(self, range))
        }
        fn captures<F, G>(&self, range: &'a str) -> (usize, G)
        where
            F: FromIterator<&'a str>,
            G: FromIterator<F>,
        {
            let mut end = 0;
            let value = regex::Regex::captures_iter(self, range)
                .map(|captures| {
                    let mut captures_iter = captures.iter();
                    // The first group is the match on the entire regex
                    let first_match = captures_iter.next().unwrap().unwrap();
                    end = first_match.end();
                    Some(Some(first_match))
                        .into_iter()
                        .chain(captures_iter)
                        .filter_map(|match_| match_.map(|m| m.as_match()))
                        .collect()
                })
                .collect();
            (end, value)
        }
        fn as_str(&self) -> &str {
            regex::Regex::as_str(self)
        }
    }

    impl<'a> Regex<&'a [u8]> for regex::bytes::Regex {
        fn is_match(&self, range: &'a [u8]) -> bool {
            regex::bytes::Regex::is_match(self, range)
        }
        fn find_iter<F>(&self, range: &'a [u8]) -> (usize, F)
        where
            F: FromIterator<&'a [u8]>,
        {
            find_iter(regex::bytes::Regex::find_iter(self, range))
        }
        fn captures<F, G>(&self, range: &'a [u8]) -> (usize, G)
        where
            F: FromIterator<&'a [u8]>,
            G: FromIterator<F>,
        {
            let mut end = 0;
            let value = regex::bytes::Regex::captures_iter(self, range)
                .map(|captures| {
                    let mut captures_iter = captures.iter();
                    // The first group is the match on the entire regex
                    let first_match = captures_iter.next().unwrap().unwrap();
                    end = first_match.end();
                    Some(Some(first_match))
                        .into_iter()
                        .chain(captures_iter)
                        .filter_map(|match_| match_.map(|m| m.as_match()))
                        .collect()
                })
                .collect();
            (end, value)
        }
        fn as_str(&self) -> &str {
            regex::bytes::Regex::as_str(self)
        }
    }
}

<<<<<<< HEAD
pub struct Match<R, I>(R, PhantomData<I>);
=======
#[cfg(feature = "regex-1")]
mod regex_1 {
    pub extern crate combine_regex_1 as regex_1;

    use std::iter::FromIterator;

    pub use self::regex_1::*;

    use super::{find_iter, MatchFind, Regex};

    impl<'t> MatchFind for regex_1::Match<'t> {
        type Range = &'t str;
        fn end(&self) -> usize {
            regex_1::Match::end(self)
        }
        fn as_match(&self) -> Self::Range {
            self.as_str()
        }
    }

    impl<'t> MatchFind for regex_1::bytes::Match<'t> {
        type Range = &'t [u8];
        fn end(&self) -> usize {
            regex_1::bytes::Match::end(self)
        }
        fn as_match(&self) -> Self::Range {
            self.as_bytes()
        }
    }

    impl<'a> Regex<&'a str> for regex_1::Regex {
        fn is_match(&self, range: &'a str) -> bool {
            regex_1::Regex::is_match(self, range)
        }
        fn find_iter<F>(&self, range: &'a str) -> (usize, F)
        where
            F: FromIterator<&'a str>,
        {
            find_iter(regex_1::Regex::find_iter(self, range))
        }
        fn captures<F, G>(&self, range: &'a str) -> (usize, G)
        where
            F: FromIterator<&'a str>,
            G: FromIterator<F>,
        {
            let mut end = 0;
            let value = regex_1::Regex::captures_iter(self, range)
                .map(|captures| {
                    let mut captures_iter = captures.iter();
                    // The first group is the match on the entire regex
                    let first_match = captures_iter.next().unwrap().unwrap();
                    end = first_match.end();
                    Some(Some(first_match))
                        .into_iter()
                        .chain(captures_iter)
                        .filter_map(|match_| match_.map(|m| m.as_match()))
                        .collect()
                })
                .collect();
            (end, value)
        }
        fn as_str(&self) -> &str {
            regex_1::Regex::as_str(self)
        }
    }

    impl<'a> Regex<&'a [u8]> for regex_1::bytes::Regex {
        fn is_match(&self, range: &'a [u8]) -> bool {
            regex_1::bytes::Regex::is_match(self, range)
        }
        fn find_iter<F>(&self, range: &'a [u8]) -> (usize, F)
        where
            F: FromIterator<&'a [u8]>,
        {
            find_iter(regex_1::bytes::Regex::find_iter(self, range))
        }
        fn captures<F, G>(&self, range: &'a [u8]) -> (usize, G)
        where
            F: FromIterator<&'a [u8]>,
            G: FromIterator<F>,
        {
            let mut end = 0;
            let value = regex_1::bytes::Regex::captures_iter(self, range)
                .map(|captures| {
                    let mut captures_iter = captures.iter();
                    // The first group is the match on the entire regex
                    let first_match = captures_iter.next().unwrap().unwrap();
                    end = first_match.end();
                    Some(Some(first_match))
                        .into_iter()
                        .chain(captures_iter)
                        .filter_map(|match_| match_.map(|m| m.as_match()))
                        .collect()
                })
                .collect();
            (end, value)
        }
        fn as_str(&self) -> &str {
            regex_1::bytes::Regex::as_str(self)
        }
    }
}

pub struct Match<R, Input>(R, PhantomData<Input>);
>>>>>>> dab460a1

impl<'a, Input, R> Parser<Input> for Match<R, Input>
where
    R: Regex<Input::Range>,
    Input: FullRangeStream,
{
    type Output = Input::Range;
    type PartialState = ();

    #[inline]
<<<<<<< HEAD
    fn parse_lazy(
        &mut self,
        input: &mut Input,
    ) -> ParseResult<Self::Output, <Input as StreamOnce>::Error> {
=======
    fn parse_lazy(&mut self, input: &mut Input) -> ConsumedResult<Self::Output, Input> {
>>>>>>> dab460a1
        if self.0.is_match(input.range()) {
            EmptyOk(input.range())
        } else {
            EmptyErr(Input::Error::empty(input.position()).into())
        }
    }
    fn add_error(&mut self, error: &mut Tracked<<Input as StreamOnce>::Error>) {
        error.error.add(StreamError::expected_message(format_args!(
            "/{}/",
            self.0.as_str()
        )))
    }
}

/// Matches `regex` on the input returning the entire input if it matches.
/// Never consumes any input.
///
/// ```
/// extern crate regex;
/// extern crate combine;
/// use regex::Regex;
/// use combine::Parser;
/// use combine::parser::regex::match_;
///
/// fn main() {
///     let regex = Regex::new("[:alpha:]+").unwrap();
///     assert_eq!(
///         match_(&regex).parse("abc123"),
///         Ok(("abc123", "abc123"))
///     );
/// }
/// ```
pub fn match_<R, Input>(regex: R) -> Match<R, Input>
where
    R: Regex<Input::Range>,
    Input: FullRangeStream,
{
    Match(regex, PhantomData)
}

#[derive(Clone)]
pub struct Find<R, Input>(R, PhantomData<fn() -> Input>);

impl<'a, Input, R> Parser<Input> for Find<R, Input>
where
<<<<<<< HEAD
    R: Regex<I::Range>,
    I: FullRangeStream,
    I::Range: crate::stream::Range,
=======
    R: Regex<Input::Range>,
    Input: FullRangeStream,
    Input::Range: ::stream::Range,
>>>>>>> dab460a1
{
    type Output = Input::Range;
    type PartialState = ();

    #[inline]
<<<<<<< HEAD
    fn parse_lazy(
        &mut self,
        input: &mut Input,
    ) -> ParseResult<Self::Output, <Input as StreamOnce>::Error> {
=======
    fn parse_lazy(&mut self, input: &mut Input) -> ConsumedResult<Self::Output, Input> {
>>>>>>> dab460a1
        let (end, First(value)) = self.0.find_iter(input.range());
        match value {
            Some(value) => take(end).parse_lazy(input).map(|_| value),
            None => EmptyErr(Input::Error::empty(input.position()).into()),
        }
    }
    fn add_error(&mut self, error: &mut Tracked<<Input as StreamOnce>::Error>) {
        error.error.add(StreamError::expected_message(format_args!(
            "/{}/",
            self.0.as_str()
        )))
    }
}

/// Matches `regex` on the input by running `find` on the input and returns the first match.
/// Consumes all input up until the end of the first match.
///
/// ```
/// extern crate regex;
/// extern crate combine;
/// use regex::Regex;
/// use combine::Parser;
/// use combine::parser::regex::find;
///
/// fn main() {
///     let mut digits = find(Regex::new("^[0-9]+").unwrap());
///     assert_eq!(digits.parse("123 456 "), Ok(("123", " 456 ")));
///     assert!(
///         digits.parse("abc 123 456 ").is_err());
///
///     let mut digits2 = find(Regex::new("[0-9]+").unwrap());
///     assert_eq!(digits2.parse("123 456 "), Ok(("123", " 456 ")));
///     assert_eq!(digits2.parse("abc 123 456 "), Ok(("123", " 456 ")));
/// }
/// ```
pub fn find<R, Input>(regex: R) -> Find<R, Input>
where
<<<<<<< HEAD
    R: Regex<I::Range>,
    I: FullRangeStream,
    I::Range: crate::stream::Range,
=======
    R: Regex<Input::Range>,
    Input: FullRangeStream,
    Input::Range: ::stream::Range,
>>>>>>> dab460a1
{
    Find(regex, PhantomData)
}

#[derive(Clone)]
pub struct FindMany<F, R, Input>(R, PhantomData<fn() -> (Input, F)>);

impl<'a, Input, F, R> Parser<Input> for FindMany<F, R, Input>
where
<<<<<<< HEAD
    F: FromIterator<I::Range>,
    R: Regex<I::Range>,
    I: FullRangeStream,
    I::Range: crate::stream::Range,
=======
    F: FromIterator<Input::Range>,
    R: Regex<Input::Range>,
    Input: FullRangeStream,
    Input::Range: ::stream::Range,
>>>>>>> dab460a1
{
    type Output = F;
    type PartialState = ();

    #[inline]
<<<<<<< HEAD
    fn parse_lazy(
        &mut self,
        input: &mut Input,
    ) -> ParseResult<Self::Output, <Input as StreamOnce>::Error> {
=======
    fn parse_lazy(&mut self, input: &mut Input) -> ConsumedResult<Self::Output, Input> {
>>>>>>> dab460a1
        let (end, value) = self.0.find_iter(input.range());
        take(end).parse_lazy(input).map(|_| value)
    }
    fn add_error(&mut self, error: &mut Tracked<<Input as StreamOnce>::Error>) {
        error.error.add(StreamError::expected_message(format_args!(
            "/{}/",
            self.0.as_str()
        )))
    }
}

/// Matches `regex` on the input by running `find_iter` on the input.
/// Returns all matches in a `F: FromIterator<Input::Range>`.
/// Consumes all input up until the end of the last match.
///
/// ```
/// extern crate regex;
/// extern crate combine;
/// use regex::Regex;
/// use regex::bytes;
/// use combine::Parser;
/// use combine::parser::regex::find_many;
///
/// fn main() {
///     let mut digits = find_many(Regex::new("[0-9]+").unwrap());
///     assert_eq!(digits.parse("123 456 "), Ok((vec!["123", "456"], " ")));
///     assert_eq!(digits.parse("abc 123 456 "), Ok((vec!["123", "456"], " ")));
///     assert_eq!(digits.parse("abc"), Ok((vec![], "abc")));
/// }
/// ```
pub fn find_many<F, R, Input>(regex: R) -> FindMany<F, R, Input>
where
<<<<<<< HEAD
    F: FromIterator<I::Range>,
    R: Regex<I::Range>,
    I: FullRangeStream,
    I::Range: crate::stream::Range,
=======
    F: FromIterator<Input::Range>,
    R: Regex<Input::Range>,
    Input: FullRangeStream,
    Input::Range: ::stream::Range,
>>>>>>> dab460a1
{
    FindMany(regex, PhantomData)
}

#[derive(Clone)]
pub struct Captures<F, R, Input>(R, PhantomData<fn() -> (Input, F)>);

impl<'a, Input, F, R> Parser<Input> for Captures<F, R, Input>
where
<<<<<<< HEAD
    F: FromIterator<I::Range>,
    R: Regex<I::Range>,
    I: FullRangeStream,
    I::Range: crate::stream::Range,
=======
    F: FromIterator<Input::Range>,
    R: Regex<Input::Range>,
    Input: FullRangeStream,
    Input::Range: ::stream::Range,
>>>>>>> dab460a1
{
    type Output = F;
    type PartialState = ();

    #[inline]
<<<<<<< HEAD
    fn parse_lazy(
        &mut self,
        input: &mut Input,
    ) -> ParseResult<Self::Output, <Input as StreamOnce>::Error> {
=======
    fn parse_lazy(&mut self, input: &mut Input) -> ConsumedResult<Self::Output, Input> {
>>>>>>> dab460a1
        let (end, First(value)) = self.0.captures(input.range());
        match value {
            Some(value) => take(end).parse_lazy(input).map(|_| value),
            None => EmptyErr(Input::Error::empty(input.position()).into()),
        }
    }
    fn add_error(&mut self, error: &mut Tracked<<Input as StreamOnce>::Error>) {
        error.error.add(StreamError::expected_message(format_args!(
            "/{}/",
            self.0.as_str()
        )))
    }
}

/// Matches `regex` on the input by running `captures_iter` on the input.
/// Returns the captures of the first match and consumes the input up until the end of that match.
///
/// ```
/// extern crate regex;
/// extern crate combine;
/// use regex::Regex;
/// use combine::Parser;
/// use combine::parser::regex::captures;
///
/// fn main() {
///     let mut fields = captures(Regex::new("([a-z]+):([0-9]+)").unwrap());
///     assert_eq!(
///         fields.parse("test:123 field:456 "),
///         Ok((vec!["test:123", "test", "123"],
///             " field:456 "
///         ))
///     );
///     assert_eq!(
///         fields.parse("test:123 :456 "),
///         Ok((vec!["test:123", "test", "123"],
///             " :456 "
///         ))
///     );
/// }
/// ```
pub fn captures<F, R, Input>(regex: R) -> Captures<F, R, Input>
where
<<<<<<< HEAD
    F: FromIterator<I::Range>,
    R: Regex<I::Range>,
    I: FullRangeStream,
    I::Range: crate::stream::Range,
=======
    F: FromIterator<Input::Range>,
    R: Regex<Input::Range>,
    Input: FullRangeStream,
    Input::Range: ::stream::Range,
>>>>>>> dab460a1
{
    Captures(regex, PhantomData)
}

#[derive(Clone)]
pub struct CapturesMany<F, G, R, Input>(R, PhantomData<fn() -> (Input, F, G)>);

impl<'a, Input, F, G, R> Parser<Input> for CapturesMany<F, G, R, Input>
where
    F: FromIterator<Input::Range>,
    G: FromIterator<F>,
<<<<<<< HEAD
    R: Regex<I::Range>,
    I: FullRangeStream,
    I::Range: crate::stream::Range,
=======
    R: Regex<Input::Range>,
    Input: FullRangeStream,
    Input::Range: ::stream::Range,
>>>>>>> dab460a1
{
    type Output = G;
    type PartialState = ();

    #[inline]
<<<<<<< HEAD
    fn parse_lazy(
        &mut self,
        input: &mut Input,
    ) -> ParseResult<Self::Output, <Input as StreamOnce>::Error> {
=======
    fn parse_lazy(&mut self, input: &mut Input) -> ConsumedResult<Self::Output, Input> {
>>>>>>> dab460a1
        let (end, value) = self.0.captures(input.range());
        take(end).parse_lazy(input).map(|_| value)
    }
    fn add_error(&mut self, error: &mut Tracked<<Input as StreamOnce>::Error>) {
        error.error.add(StreamError::expected_message(format_args!(
            "/{}/",
            self.0.as_str()
        )))
    }
}

/// Matches `regex` on the input by running `captures_iter` on the input.
/// Returns all captures which is part of the match in a `F: FromIterator<Input::Range>`.
/// Consumes all input up until the end of the last match.
///
/// ```
/// extern crate regex;
/// extern crate combine;
/// use regex::Regex;
/// use combine::Parser;
/// use combine::parser::regex::captures_many;
///
/// fn main() {
///     let mut fields = captures_many(Regex::new("([a-z]+):([0-9]+)").unwrap());
///     assert_eq!(
///         fields.parse("test:123 field:456 "),
///         Ok((vec![vec!["test:123", "test", "123"],
///                  vec!["field:456", "field", "456"]],
///             " "
///         ))
///     );
///     assert_eq!(
///         fields.parse("test:123 :456 "),
///         Ok((vec![vec!["test:123", "test", "123"]],
///             " :456 "
///         ))
///     );
/// }
/// ```
pub fn captures_many<F, G, R, Input>(regex: R) -> CapturesMany<F, G, R, Input>
where
    F: FromIterator<Input::Range>,
    G: FromIterator<F>,
<<<<<<< HEAD
    R: Regex<I::Range>,
    I: FullRangeStream,
    I::Range: crate::stream::Range,
=======
    R: Regex<Input::Range>,
    Input: FullRangeStream,
    Input::Range: ::stream::Range,
>>>>>>> dab460a1
{
    CapturesMany(regex, PhantomData)
}

#[cfg(test)]
mod tests {
    use regex::Regex;

    use crate::parser::regex::find;
    use crate::Parser;

    #[test]
    fn test() {
        let mut digits = find(Regex::new("^[0-9]+").unwrap());
        assert_eq!(digits.parse("123 456 "), Ok(("123", " 456 ")));
        assert!(digits.parse("abc 123 456 ").is_err());

        let mut digits2 = find(Regex::new("[0-9]+").unwrap());
        assert_eq!(digits2.parse("123 456 "), Ok(("123", " 456 ")));
        assert_eq!(digits2.parse("abc 123 456 "), Ok(("123", " 456 ")));
    }
}<|MERGE_RESOLUTION|>--- conflicted
+++ resolved
@@ -217,114 +217,7 @@
     }
 }
 
-<<<<<<< HEAD
-pub struct Match<R, I>(R, PhantomData<I>);
-=======
-#[cfg(feature = "regex-1")]
-mod regex_1 {
-    pub extern crate combine_regex_1 as regex_1;
-
-    use std::iter::FromIterator;
-
-    pub use self::regex_1::*;
-
-    use super::{find_iter, MatchFind, Regex};
-
-    impl<'t> MatchFind for regex_1::Match<'t> {
-        type Range = &'t str;
-        fn end(&self) -> usize {
-            regex_1::Match::end(self)
-        }
-        fn as_match(&self) -> Self::Range {
-            self.as_str()
-        }
-    }
-
-    impl<'t> MatchFind for regex_1::bytes::Match<'t> {
-        type Range = &'t [u8];
-        fn end(&self) -> usize {
-            regex_1::bytes::Match::end(self)
-        }
-        fn as_match(&self) -> Self::Range {
-            self.as_bytes()
-        }
-    }
-
-    impl<'a> Regex<&'a str> for regex_1::Regex {
-        fn is_match(&self, range: &'a str) -> bool {
-            regex_1::Regex::is_match(self, range)
-        }
-        fn find_iter<F>(&self, range: &'a str) -> (usize, F)
-        where
-            F: FromIterator<&'a str>,
-        {
-            find_iter(regex_1::Regex::find_iter(self, range))
-        }
-        fn captures<F, G>(&self, range: &'a str) -> (usize, G)
-        where
-            F: FromIterator<&'a str>,
-            G: FromIterator<F>,
-        {
-            let mut end = 0;
-            let value = regex_1::Regex::captures_iter(self, range)
-                .map(|captures| {
-                    let mut captures_iter = captures.iter();
-                    // The first group is the match on the entire regex
-                    let first_match = captures_iter.next().unwrap().unwrap();
-                    end = first_match.end();
-                    Some(Some(first_match))
-                        .into_iter()
-                        .chain(captures_iter)
-                        .filter_map(|match_| match_.map(|m| m.as_match()))
-                        .collect()
-                })
-                .collect();
-            (end, value)
-        }
-        fn as_str(&self) -> &str {
-            regex_1::Regex::as_str(self)
-        }
-    }
-
-    impl<'a> Regex<&'a [u8]> for regex_1::bytes::Regex {
-        fn is_match(&self, range: &'a [u8]) -> bool {
-            regex_1::bytes::Regex::is_match(self, range)
-        }
-        fn find_iter<F>(&self, range: &'a [u8]) -> (usize, F)
-        where
-            F: FromIterator<&'a [u8]>,
-        {
-            find_iter(regex_1::bytes::Regex::find_iter(self, range))
-        }
-        fn captures<F, G>(&self, range: &'a [u8]) -> (usize, G)
-        where
-            F: FromIterator<&'a [u8]>,
-            G: FromIterator<F>,
-        {
-            let mut end = 0;
-            let value = regex_1::bytes::Regex::captures_iter(self, range)
-                .map(|captures| {
-                    let mut captures_iter = captures.iter();
-                    // The first group is the match on the entire regex
-                    let first_match = captures_iter.next().unwrap().unwrap();
-                    end = first_match.end();
-                    Some(Some(first_match))
-                        .into_iter()
-                        .chain(captures_iter)
-                        .filter_map(|match_| match_.map(|m| m.as_match()))
-                        .collect()
-                })
-                .collect();
-            (end, value)
-        }
-        fn as_str(&self) -> &str {
-            regex_1::bytes::Regex::as_str(self)
-        }
-    }
-}
-
 pub struct Match<R, Input>(R, PhantomData<Input>);
->>>>>>> dab460a1
 
 impl<'a, Input, R> Parser<Input> for Match<R, Input>
 where
@@ -335,14 +228,10 @@
     type PartialState = ();
 
     #[inline]
-<<<<<<< HEAD
     fn parse_lazy(
         &mut self,
         input: &mut Input,
     ) -> ParseResult<Self::Output, <Input as StreamOnce>::Error> {
-=======
-    fn parse_lazy(&mut self, input: &mut Input) -> ConsumedResult<Self::Output, Input> {
->>>>>>> dab460a1
         if self.0.is_match(input.range()) {
             EmptyOk(input.range())
         } else {
@@ -388,28 +277,18 @@
 
 impl<'a, Input, R> Parser<Input> for Find<R, Input>
 where
-<<<<<<< HEAD
-    R: Regex<I::Range>,
-    I: FullRangeStream,
-    I::Range: crate::stream::Range,
-=======
-    R: Regex<Input::Range>,
-    Input: FullRangeStream,
-    Input::Range: ::stream::Range,
->>>>>>> dab460a1
+    R: Regex<Input::Range>,
+    Input: FullRangeStream,
+    Input::Range: ::stream::Range,
 {
     type Output = Input::Range;
     type PartialState = ();
 
     #[inline]
-<<<<<<< HEAD
     fn parse_lazy(
         &mut self,
         input: &mut Input,
     ) -> ParseResult<Self::Output, <Input as StreamOnce>::Error> {
-=======
-    fn parse_lazy(&mut self, input: &mut Input) -> ConsumedResult<Self::Output, Input> {
->>>>>>> dab460a1
         let (end, First(value)) = self.0.find_iter(input.range());
         match value {
             Some(value) => take(end).parse_lazy(input).map(|_| value),
@@ -447,15 +326,9 @@
 /// ```
 pub fn find<R, Input>(regex: R) -> Find<R, Input>
 where
-<<<<<<< HEAD
-    R: Regex<I::Range>,
-    I: FullRangeStream,
-    I::Range: crate::stream::Range,
-=======
-    R: Regex<Input::Range>,
-    Input: FullRangeStream,
-    Input::Range: ::stream::Range,
->>>>>>> dab460a1
+    R: Regex<Input::Range>,
+    Input: FullRangeStream,
+    Input::Range: ::stream::Range,
 {
     Find(regex, PhantomData)
 }
@@ -465,30 +338,19 @@
 
 impl<'a, Input, F, R> Parser<Input> for FindMany<F, R, Input>
 where
-<<<<<<< HEAD
-    F: FromIterator<I::Range>,
-    R: Regex<I::Range>,
-    I: FullRangeStream,
-    I::Range: crate::stream::Range,
-=======
     F: FromIterator<Input::Range>,
     R: Regex<Input::Range>,
     Input: FullRangeStream,
     Input::Range: ::stream::Range,
->>>>>>> dab460a1
 {
     type Output = F;
     type PartialState = ();
 
     #[inline]
-<<<<<<< HEAD
     fn parse_lazy(
         &mut self,
         input: &mut Input,
     ) -> ParseResult<Self::Output, <Input as StreamOnce>::Error> {
-=======
-    fn parse_lazy(&mut self, input: &mut Input) -> ConsumedResult<Self::Output, Input> {
->>>>>>> dab460a1
         let (end, value) = self.0.find_iter(input.range());
         take(end).parse_lazy(input).map(|_| value)
     }
@@ -521,17 +383,10 @@
 /// ```
 pub fn find_many<F, R, Input>(regex: R) -> FindMany<F, R, Input>
 where
-<<<<<<< HEAD
-    F: FromIterator<I::Range>,
-    R: Regex<I::Range>,
-    I: FullRangeStream,
-    I::Range: crate::stream::Range,
-=======
     F: FromIterator<Input::Range>,
     R: Regex<Input::Range>,
     Input: FullRangeStream,
     Input::Range: ::stream::Range,
->>>>>>> dab460a1
 {
     FindMany(regex, PhantomData)
 }
@@ -541,30 +396,19 @@
 
 impl<'a, Input, F, R> Parser<Input> for Captures<F, R, Input>
 where
-<<<<<<< HEAD
-    F: FromIterator<I::Range>,
-    R: Regex<I::Range>,
-    I: FullRangeStream,
-    I::Range: crate::stream::Range,
-=======
     F: FromIterator<Input::Range>,
     R: Regex<Input::Range>,
     Input: FullRangeStream,
     Input::Range: ::stream::Range,
->>>>>>> dab460a1
 {
     type Output = F;
     type PartialState = ();
 
     #[inline]
-<<<<<<< HEAD
     fn parse_lazy(
         &mut self,
         input: &mut Input,
     ) -> ParseResult<Self::Output, <Input as StreamOnce>::Error> {
-=======
-    fn parse_lazy(&mut self, input: &mut Input) -> ConsumedResult<Self::Output, Input> {
->>>>>>> dab460a1
         let (end, First(value)) = self.0.captures(input.range());
         match value {
             Some(value) => take(end).parse_lazy(input).map(|_| value),
@@ -607,17 +451,10 @@
 /// ```
 pub fn captures<F, R, Input>(regex: R) -> Captures<F, R, Input>
 where
-<<<<<<< HEAD
-    F: FromIterator<I::Range>,
-    R: Regex<I::Range>,
-    I: FullRangeStream,
-    I::Range: crate::stream::Range,
-=======
     F: FromIterator<Input::Range>,
     R: Regex<Input::Range>,
     Input: FullRangeStream,
     Input::Range: ::stream::Range,
->>>>>>> dab460a1
 {
     Captures(regex, PhantomData)
 }
@@ -629,28 +466,18 @@
 where
     F: FromIterator<Input::Range>,
     G: FromIterator<F>,
-<<<<<<< HEAD
-    R: Regex<I::Range>,
-    I: FullRangeStream,
-    I::Range: crate::stream::Range,
-=======
-    R: Regex<Input::Range>,
-    Input: FullRangeStream,
-    Input::Range: ::stream::Range,
->>>>>>> dab460a1
+    R: Regex<Input::Range>,
+    Input: FullRangeStream,
+    Input::Range: ::stream::Range,
 {
     type Output = G;
     type PartialState = ();
 
     #[inline]
-<<<<<<< HEAD
     fn parse_lazy(
         &mut self,
         input: &mut Input,
     ) -> ParseResult<Self::Output, <Input as StreamOnce>::Error> {
-=======
-    fn parse_lazy(&mut self, input: &mut Input) -> ConsumedResult<Self::Output, Input> {
->>>>>>> dab460a1
         let (end, value) = self.0.captures(input.range());
         take(end).parse_lazy(input).map(|_| value)
     }
@@ -694,15 +521,9 @@
 where
     F: FromIterator<Input::Range>,
     G: FromIterator<F>,
-<<<<<<< HEAD
-    R: Regex<I::Range>,
-    I: FullRangeStream,
-    I::Range: crate::stream::Range,
-=======
-    R: Regex<Input::Range>,
-    Input: FullRangeStream,
-    Input::Range: ::stream::Range,
->>>>>>> dab460a1
+    R: Regex<Input::Range>,
+    Input: FullRangeStream,
+    Input::Range: ::stream::Range,
 {
     CapturesMany(regex, PhantomData)
 }
